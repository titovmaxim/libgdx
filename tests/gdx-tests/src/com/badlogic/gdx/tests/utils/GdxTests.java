--- conflicted
+++ resolved
@@ -1,278 +1,257 @@
-/*******************************************************************************
- * Copyright 2011 See AUTHORS file.
- * 
- * Licensed under the Apache License, Version 2.0 (the "License");
- * you may not use this file except in compliance with the License.
- * You may obtain a copy of the License at
- * 
- *   http://www.apache.org/licenses/LICENSE-2.0
- * 
- * Unless required by applicable law or agreed to in writing, software
- * distributed under the License is distributed on an "AS IS" BASIS,
- * WITHOUT WARRANTIES OR CONDITIONS OF ANY KIND, either express or implied.
- * See the License for the specific language governing permissions and
- * limitations under the License.
- ******************************************************************************/
-/*
- * Copyright 2010 Mario Zechner (contact@badlogicgames.com), Nathan Sweet (admin@esotericsoftware.com)
- * 
- * Licensed under the Apache License, Version 2.0 (the "License"); you may not use this file except in compliance with the
- * License. You may obtain a copy of the License at
- * 
- * http://www.apache.org/licenses/LICENSE-2.0
- * 
- * Unless required by applicable law or agreed to in writing, software distributed under the License is distributed on an "AS IS"
- * BASIS, WITHOUT WARRANTIES OR CONDITIONS OF ANY KIND, either express or implied. See the License for the specific language
- * governing permissions and limitations under the License.
- */
-
-package com.badlogic.gdx.tests.utils;
-
-import java.util.ArrayList;
-import java.util.Arrays;
-import java.util.Collections;
-import java.util.List;
-
-import com.badlogic.gdx.tests.*;
-import com.badlogic.gdx.tests.bench.TiledMapBench;
-import com.badlogic.gdx.tests.examples.MoveSpriteExample;
-import com.badlogic.gdx.tests.g3d.Animation3DTest;
-import com.badlogic.gdx.tests.g3d.Basic3DSceneTest;
-import com.badlogic.gdx.tests.g3d.Basic3DTest;
-import com.badlogic.gdx.tests.g3d.FogTest;
-import com.badlogic.gdx.tests.g3d.MaterialTest;
-import com.badlogic.gdx.tests.g3d.ModelTest;
-import com.badlogic.gdx.tests.g3d.ShaderCollectionTest;
-import com.badlogic.gdx.tests.g3d.ShaderTest;
-import com.badlogic.gdx.tests.g3d.SkeletonTest;
-import com.badlogic.gdx.tests.gles2.HelloTriangle;
-import com.badlogic.gdx.tests.gles2.SimpleVertexShader;
-import com.badlogic.gdx.tests.net.NetAPITest;
-import com.badlogic.gdx.tests.superkoalio.SuperKoalio;
-
-/** List of GdxTest classes. To be used by the test launchers. If you write your own test, add it in here!
- * 
- * @author badlogicgames@gmail.com */
-public class GdxTests {
+/*******************************************************************************
+ * Copyright 2011 See AUTHORS file.
+ * 
+ * Licensed under the Apache License, Version 2.0 (the "License");
+ * you may not use this file except in compliance with the License.
+ * You may obtain a copy of the License at
+ * 
+ *   http://www.apache.org/licenses/LICENSE-2.0
+ * 
+ * Unless required by applicable law or agreed to in writing, software
+ * distributed under the License is distributed on an "AS IS" BASIS,
+ * WITHOUT WARRANTIES OR CONDITIONS OF ANY KIND, either express or implied.
+ * See the License for the specific language governing permissions and
+ * limitations under the License.
+ ******************************************************************************/
+/*
+ * Copyright 2010 Mario Zechner (contact@badlogicgames.com), Nathan Sweet (admin@esotericsoftware.com)
+ * 
+ * Licensed under the Apache License, Version 2.0 (the "License"); you may not use this file except in compliance with the
+ * License. You may obtain a copy of the License at
+ * 
+ * http://www.apache.org/licenses/LICENSE-2.0
+ * 
+ * Unless required by applicable law or agreed to in writing, software distributed under the License is distributed on an "AS IS"
+ * BASIS, WITHOUT WARRANTIES OR CONDITIONS OF ANY KIND, either express or implied. See the License for the specific language
+ * governing permissions and limitations under the License.
+ */
+
+package com.badlogic.gdx.tests.utils;
+
+import java.util.ArrayList;
+import java.util.Arrays;
+import java.util.Collections;
+import java.util.List;
+
+import com.badlogic.gdx.tests.*;
+import com.badlogic.gdx.tests.bench.TiledMapBench;
+import com.badlogic.gdx.tests.examples.MoveSpriteExample;
+import com.badlogic.gdx.tests.g3d.Animation3DTest;
+import com.badlogic.gdx.tests.g3d.Basic3DSceneTest;
+import com.badlogic.gdx.tests.g3d.Basic3DTest;
+import com.badlogic.gdx.tests.g3d.FogTest;
+import com.badlogic.gdx.tests.g3d.MaterialTest;
+import com.badlogic.gdx.tests.g3d.ModelTest;
+import com.badlogic.gdx.tests.g3d.ShaderCollectionTest;
+import com.badlogic.gdx.tests.g3d.ShaderTest;
+import com.badlogic.gdx.tests.g3d.SkeletonTest;
+import com.badlogic.gdx.tests.gles2.HelloTriangle;
+import com.badlogic.gdx.tests.gles2.SimpleVertexShader;
+import com.badlogic.gdx.tests.net.NetAPITest;
+import com.badlogic.gdx.tests.superkoalio.SuperKoalio;
+
+/** List of GdxTest classes. To be used by the test launchers. If you write your own test, add it in here!
+ * 
+ * @author badlogicgames@gmail.com */
+public class GdxTests {
 	public static final List<Class<? extends GdxTest>> tests = new ArrayList<Class<? extends GdxTest>>(Arrays.asList(
-<<<<<<< HEAD
-		AnimationTest.class, AccelerometerTest.class, ActionTest.class, ActionSequenceTest.class, LetterBoxTest3.class,
-		GroupTest.class, AlphaTest.class, AtlasIssueTest.class, AssetManagerTest.class, FilterPerformanceTest.class,
-		AudioDeviceTest.class, AudioRecorderTest.class, BitmapFontAlignmentTest.class, BitmapFontDistanceFieldTest.class, BitmapFontFlipTest.class,
-		GroupCullingTest.class, GestureDetectorTest.class, LabelTest.class, BitmapFontMetricsTest.class, BlitTest.class, TableTest.class,
-		BobTest.class, ImageScaleTest.class, TableLayoutTest.class, Box2DTest.class, BulletTestCollection.class, InterpolationTest.class, TouchpadTest.class,
-		Box2DTestCollection.class, BufferUtilsTest.class, ImageTest.class, CompassTest.class, ComplexActionTest.class,
-		CullTest.class, DeltaTimeTest.class, EarClippingTriangulatorTest.class, EdgeDetectionTest.class, ETC1Test.class, ExitTest.class, FilesTest.class,
-		ScrollPaneTest.class, FloatTest.class, FloatTextureTest.class, FrameBufferTest.class, FramebufferToTextureTest.class, FrustumTest.class,
-		FullscreenTest.class, Gdx2DTest.class, GroupFadeTest.class, ImmediateModeRendererTest.class, Scene2dTest.class,
-		ImmediateModeRendererAlphaTest.class, IndexBufferObjectClassTest.class, TreeTest.class, IndexBufferObjectShaderTest.class,
-		InputTest.class, IntegerBitmapFontTest.class, InverseKinematicsTest.class, IsometricTileTest.class,
-		KinematicBodyTest.class, LifeCycleTest.class, LineDrawingTest.class, ScrollPane2Test.class, ManagedTest.class,
-		ManualBindTest.class, MaterialTest.class, MatrixJNITest.class, MeshMultitextureTest.class, MeshShaderTest.class, MeshTest.class,
-		MipMapTest.class, MultitouchTest.class, MusicTest.class, MyFirstTriangle.class, ObjTest.class, OnscreenKeyboardTest.class,
-		OrthoCamBorderTest.class, ParallaxTest.class, ParticleEmitterTest.class, PickingTest.class, PixelsPerInchTest.class,
-		PixmapBlendingTest.class, PixmapTest.class, PixmapPackerTest.class, PolygonRegionTest.class, PolygonSpriteTest.class, PreferencesTest.class,
-		ProjectiveTextureTest.class, Pong.class, ProjectTest.class, RemoteTest.class, RotationTest.class, DragAndDropTest.class,
-=======
-		// @off
-		AccelerometerTest.class,
-		ActionSequenceTest.class,
-		ActionTest.class,
-		AlphaTest.class,
-		Animation3DTest.class,
-		AnimationTest.class,
-		AssetManagerTest.class,
-		AtlasIssueTest.class,
-		AudioDeviceTest.class,
-		AudioRecorderTest.class,
-		Basic3DSceneTest.class,
-		Basic3DTest.class,
-		BitmapFontAlignmentTest.class,
-		BitmapFontDistanceFieldTest.class,
-		BitmapFontFlipTest.class,
-		BitmapFontMetricsTest.class,
-		BitmapFontTest.class,
-		BlitTest.class,
-		BobTest.class,
-		Box2DTest.class,
-		Box2DTestCollection.class,
-		Bresenham2Test.class,
-		BufferUtilsTest.class,
-		BulletTestCollection.class,
-		CompassTest.class,
-		ComplexActionTest.class,
-		CullTest.class,
-		DelaunayTriangulatorTest.class,
-		DeltaTimeTest.class,
-		DirtyRenderingTest.class,
-		DragAndDropTest.class,
-		ETC1Test.class,
-		EarClippingTriangulatorTest.class,
-		EdgeDetectionTest.class,
-		ExitTest.class,
-		ExternalMusicTest.class,
-		FilesTest.class,
-		FilterPerformanceTest.class,
-		FloatTest.class,
-		FloatTextureTest.class,
-		FogTest.class,
-		FrameBufferTest.class,
-		FramebufferToTextureTest.class,
-		FrustumTest.class,
-		FullscreenTest.class,
-		GamepadTest.class,
-		Gdx2DTest.class,
-		GestureDetectorTest.class,
-		GroupCullingTest.class,
-		GroupFadeTest.class,
-		GroupTest.class,
-		HelloTriangle.class,
-		HexagonalTiledMapTest.class,
-		ImageScaleTest.class,
-		ImageTest.class,
-		ImmediateModeRendererAlphaTest.class,
-		ImmediateModeRendererTest.class,
-		IndexBufferObjectClassTest.class,
-		IndexBufferObjectShaderTest.class,
-		InputTest.class,
-		IntegerBitmapFontTest.class,
-		InterpolationTest.class,
-		InverseKinematicsTest.class,
-		IsoCamTest.class,
-		IsometricTileTest.class,
-		KinematicBodyTest.class,
-		LabelScaleTest.class,
-		LabelTest.class,
-		LetterBoxTest1.class,
-		LetterBoxTest2.class,
-		LetterBoxTest3.class,
-		LifeCycleTest.class,
-		LineDrawingTest.class,
-		ManagedTest.class,
-		ManualBindTest.class,
-		MaterialTest.class,
-		MatrixJNITest.class,
-		MeshMultitextureTest.class,
-		MeshShaderTest.class,
-		MeshTest.class,
-		MipMapTest.class,
-		ModelTest.class,
-		MoveSpriteExample.class,
-		MultitouchTest.class,
-		MusicTest.class,
-		MyFirstTriangle.class,
-		NetAPITest.class,
-		NinePatchTest.class,
-		ObjTest.class,
-		OnscreenKeyboardTest.class,
-		OrthoCamBorderTest.class,
-		ParallaxTest.class,
-		ParticleEmitterTest.class,
-		PathTest.class,
-		PickingTest.class,
-		PixelsPerInchTest.class,
-		PixmapBlendingTest.class,
-		PixmapPackerTest.class,
-		PixmapTest.class,
-		PolygonRegionTest.class,
-		PolygonSpriteTest.class,
-		Pong.class,
-		PreferencesTest.class,
-		ProjectTest.class,
-		ProjectiveTextureTest.class,
-		RemoteTest.class,
-		RotationTest.class,
-		RunnablePostTest.class,
-		Scene2dTest.class,
-		ScreenCaptureTest.class,
-		ScrollPane2Test.class,
-		ScrollPaneScrollBarsTest.class,
-		ScrollPaneTest.class,
->>>>>>> 443c0e4d
-		SelectTest.class,
-		ShaderCollectionTest.class,
-		ShaderMultitextureTest.class,
-		ShaderTest.class,
-		ShadowMappingTest.class,
-		ShapeRendererTest.class,
-		SimpleAnimationTest.class,
-		SimpleDecalTest.class,
-		SimpleStageCullingTest.class,
-		SimpleVertexShader.class,
-		SkeletonTest.class,
-		SoftKeyboardTest.class,
-		SortedSpriteTest.class,
-		SoundTest.class,
-		SpriteBatchRotationTest.class,
-		SpriteBatchShaderTest.class,
-		SpriteBatchTest.class,
-		SpriteCacheOffsetTest.class,
-		SpriteCacheTest.class,
-		SpritePerformanceTest.class,
-		SpritePerformanceTest2.class,
-		StagePerformanceTest.class,
-		StageTest.class,
-		SuperKoalio.class,
-		TableLayoutTest.class,
-		TableTest.class,
-		TerrainTest.class,
-		TextButtonTest.class,
-		TextButtonTestGL2.class,
-		TextInputDialogTest.class,
-		TextureAtlasTest.class,
-		TextureBindTest.class,
-		TextureDataTest.class,
-		TextureDownloadTest.class,
-		TextureFormatTest.class,
-		TextureRenderTest.class,
-		TideMapAssetManagerTest.class,
-		TideMapDirectLoaderTest.class,
-		TileTest.class,
-		TiledMapAssetManagerTest.class,
-		TiledMapBench.class,
-		TimerTest.class,
-		TouchpadTest.class,
-		TreeTest.class,
-		UISimpleTest.class,
-		UITest.class,
-		VBOVATest.class,
-		Vector2dTest.class,
-		VertexArrayClassTest.class,
-		VertexArrayTest.class,
-		VertexBufferObjectClassTest.class,
-		VertexBufferObjectShaderTest.class,
-		VertexBufferObjectTest.class,
-		VibratorTest.class,
-		WaterRipples.class,
-		YDownTest.class
-		// @on
-
-		// SoundTouchTest.class, Mpg123Test.class, WavTest.class, FreeTypeTest.class,
-		// InternationalFontsTest.class, VorbisTest.class
-		));
-
-	public static List<String> getNames () {
-		List<String> names = new ArrayList<String>(tests.size());
-		for (Class clazz : tests)
-			names.add(clazz.getSimpleName());
-		Collections.sort(names);
-		return names;
-	}
-
-	private static Class<? extends GdxTest> forName (String name) {
-		for (Class clazz : tests)
-			if (clazz.getSimpleName().equals(name)) return clazz;
-		return null;
-	}
-
-	public static GdxTest newTest (String testName) {
-		try {
-			return forName(testName).newInstance();
-		} catch (InstantiationException e) {
-			e.printStackTrace();
-		} catch (IllegalAccessException e) {
-			e.printStackTrace();
-		}
-		return null;
-	}
-}
+		// @off
+		AccelerometerTest.class,
+		ActionSequenceTest.class,
+		ActionTest.class,
+		AlphaTest.class,
+		Animation3DTest.class,
+		AnimationTest.class,
+		AssetManagerTest.class,
+		AtlasIssueTest.class,
+		AudioDeviceTest.class,
+		AudioRecorderTest.class,
+		Basic3DSceneTest.class,
+		Basic3DTest.class,
+		BitmapFontAlignmentTest.class,
+		BitmapFontDistanceFieldTest.class,
+		BitmapFontFlipTest.class,
+		BitmapFontMetricsTest.class,
+		BitmapFontTest.class,
+		BlitTest.class,
+		BobTest.class,
+		Box2DTest.class,
+		Box2DTestCollection.class,
+		Bresenham2Test.class,
+		BufferUtilsTest.class,
+		BulletTestCollection.class,
+		CompassTest.class,
+		ComplexActionTest.class,
+		CullTest.class,
+		DelaunayTriangulatorTest.class,
+		DeltaTimeTest.class,
+		DirtyRenderingTest.class,
+		DragAndDropTest.class,
+		ETC1Test.class,
+		EarClippingTriangulatorTest.class,
+		EdgeDetectionTest.class,
+		ExitTest.class,
+		ExternalMusicTest.class,
+		FilesTest.class,
+		FilterPerformanceTest.class,
+		FloatTest.class,
+		FloatTextureTest.class,
+		FogTest.class,
+		FrameBufferTest.class,
+		FramebufferToTextureTest.class,
+		FrustumTest.class,
+		FullscreenTest.class,
+		GamepadTest.class,
+		Gdx2DTest.class,
+		GestureDetectorTest.class,
+		GroupCullingTest.class,
+		GroupFadeTest.class,
+		GroupTest.class,
+		HelloTriangle.class,
+		HexagonalTiledMapTest.class,
+		ImageScaleTest.class,
+		ImageTest.class,
+		ImmediateModeRendererAlphaTest.class,
+		ImmediateModeRendererTest.class,
+		IndexBufferObjectClassTest.class,
+		IndexBufferObjectShaderTest.class,
+		InputTest.class,
+		IntegerBitmapFontTest.class,
+		InterpolationTest.class,
+		InverseKinematicsTest.class,
+		IsometricTileTest.class,
+		KinematicBodyTest.class,
+		LabelScaleTest.class,
+		LabelTest.class,
+		LetterBoxTest1.class,
+		LetterBoxTest2.class,
+		LetterBoxTest3.class,
+		LifeCycleTest.class,
+		LineDrawingTest.class,
+		ManagedTest.class,
+		ManualBindTest.class,
+		MaterialTest.class,
+		MatrixJNITest.class,
+		MeshMultitextureTest.class,
+		MeshShaderTest.class,
+		MeshTest.class,
+		MipMapTest.class,
+		ModelTest.class,
+		MoveSpriteExample.class,
+		MultitouchTest.class,
+		MusicTest.class,
+		MyFirstTriangle.class,
+		NetAPITest.class,
+		NinePatchTest.class,
+		ObjTest.class,
+		OnscreenKeyboardTest.class,
+		OrthoCamBorderTest.class,
+		ParallaxTest.class,
+		ParticleEmitterTest.class,
+		PathTest.class,
+		PickingTest.class,
+		PixelsPerInchTest.class,
+		PixmapBlendingTest.class,
+		PixmapPackerTest.class,
+		PixmapTest.class,
+		PolygonRegionTest.class,
+		PolygonSpriteTest.class,
+		Pong.class,
+		PreferencesTest.class,
+		ProjectTest.class,
+		ProjectiveTextureTest.class,
+		RemoteTest.class,
+		RotationTest.class,
+		RunnablePostTest.class,
+		Scene2dTest.class,
+		ScreenCaptureTest.class,
+		ScrollPane2Test.class,
+		ScrollPaneScrollBarsTest.class,
+		ScrollPaneTest.class,
+		SelectTest.class,
+		ShaderCollectionTest.class,
+		ShaderMultitextureTest.class,
+		ShaderTest.class,
+		ShadowMappingTest.class,
+		ShapeRendererTest.class,
+		SimpleAnimationTest.class,
+		SimpleDecalTest.class,
+		SimpleStageCullingTest.class,
+		SimpleVertexShader.class,
+		SkeletonTest.class,
+		SoftKeyboardTest.class,
+		SortedSpriteTest.class,
+		SoundTest.class,
+		SpriteBatchRotationTest.class,
+		SpriteBatchShaderTest.class,
+		SpriteBatchTest.class,
+		SpriteCacheOffsetTest.class,
+		SpriteCacheTest.class,
+		SpritePerformanceTest.class,
+		SpritePerformanceTest2.class,
+		StagePerformanceTest.class,
+		StageTest.class,
+		SuperKoalio.class,
+		TableLayoutTest.class,
+		TableTest.class,
+		TerrainTest.class,
+		TextButtonTest.class,
+		TextButtonTestGL2.class,
+		TextInputDialogTest.class,
+		TextureAtlasTest.class,
+		TextureBindTest.class,
+		TextureDataTest.class,
+		TextureDownloadTest.class,
+		TextureFormatTest.class,
+		TextureRenderTest.class,
+		TideMapAssetManagerTest.class,
+		TideMapDirectLoaderTest.class,
+		TileTest.class,
+		TiledMapAssetManagerTest.class,
+		TiledMapBench.class,
+		TimerTest.class,
+		TouchpadTest.class,
+		TreeTest.class,
+		UISimpleTest.class,
+		UITest.class,
+		VBOVATest.class,
+		Vector2dTest.class,
+		VertexArrayClassTest.class,
+		VertexArrayTest.class,
+		VertexBufferObjectClassTest.class,
+		VertexBufferObjectShaderTest.class,
+		VertexBufferObjectTest.class,
+		VibratorTest.class,
+		WaterRipples.class,
+		YDownTest.class
+		// @on
+
+		// SoundTouchTest.class, Mpg123Test.class, WavTest.class, FreeTypeTest.class,
+		// InternationalFontsTest.class, VorbisTest.class
+		));
+
+	public static List<String> getNames () {
+		List<String> names = new ArrayList<String>(tests.size());
+		for (Class clazz : tests)
+			names.add(clazz.getSimpleName());
+		Collections.sort(names);
+		return names;
+	}
+
+	private static Class<? extends GdxTest> forName (String name) {
+		for (Class clazz : tests)
+			if (clazz.getSimpleName().equals(name)) return clazz;
+		return null;
+	}
+
+	public static GdxTest newTest (String testName) {
+		try {
+			return forName(testName).newInstance();
+		} catch (InstantiationException e) {
+			e.printStackTrace();
+		} catch (IllegalAccessException e) {
+			e.printStackTrace();
+		}
+		return null;
+	}
+}