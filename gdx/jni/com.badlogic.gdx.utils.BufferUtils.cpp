#include <com.badlogic.gdx.utils.BufferUtils.h>

//@line:268
 
	#include <stdio.h>
	#include <stdlib.h>
	#include <string.h>
	JNIEXPORT void JNICALL Java_com_badlogic_gdx_utils_BufferUtils_freeMemory(JNIEnv* env, jclass clazz, jobject obj_buffer) {
	char* buffer = (char*)env->GetDirectBufferAddress(obj_buffer);


<<<<<<< HEAD
//@line:334
=======
//@line:330
>>>>>>> 273e3a73

		free(buffer);
	 

}

JNIEXPORT jobject JNICALL Java_com_badlogic_gdx_utils_BufferUtils_newDisposableByteBuffer(JNIEnv* env, jclass clazz, jint numBytes) {


<<<<<<< HEAD
//@line:338
=======
//@line:334
>>>>>>> 273e3a73

		char* ptr = (char*)malloc(numBytes);
		return env->NewDirectByteBuffer(ptr, numBytes);
	

}

<<<<<<< HEAD
static inline jlong wrapped_Java_com_badlogic_gdx_utils_BufferUtils_getByteBufferAddress
(JNIEnv* env, jclass clazz, jobject obj_buffer, char* buffer) {

//@line:343
=======
static inline jlong wrapped_Java_com_badlogic_gdx_utils_BufferUtils_getBufferAddress
(JNIEnv* env, jclass clazz, jobject obj_buffer, unsigned char* buffer) {

//@line:339
>>>>>>> 273e3a73

	    return (long) buffer;
	
}

<<<<<<< HEAD
JNIEXPORT jlong JNICALL Java_com_badlogic_gdx_utils_BufferUtils_getByteBufferAddress(JNIEnv* env, jclass clazz, jobject obj_buffer) {
	char* buffer = (char*)env->GetDirectBufferAddress(obj_buffer);

	jlong JNI_returnValue = wrapped_Java_com_badlogic_gdx_utils_BufferUtils_getByteBufferAddress(env, clazz, obj_buffer, buffer);
=======
JNIEXPORT jlong JNICALL Java_com_badlogic_gdx_utils_BufferUtils_getBufferAddress(JNIEnv* env, jclass clazz, jobject obj_buffer) {
	unsigned char* buffer = (unsigned char*)env->GetDirectBufferAddress(obj_buffer);

	jlong JNI_returnValue = wrapped_Java_com_badlogic_gdx_utils_BufferUtils_getBufferAddress(env, clazz, obj_buffer, buffer);
>>>>>>> 273e3a73


	return JNI_returnValue;
}

JNIEXPORT void JNICALL Java_com_badlogic_gdx_utils_BufferUtils_clear(JNIEnv* env, jclass clazz, jobject obj_buffer, jint numBytes) {
	char* buffer = (char*)env->GetDirectBufferAddress(obj_buffer);


<<<<<<< HEAD
//@line:348
=======
//@line:344
>>>>>>> 273e3a73

		memset(buffer, 0, numBytes);
	

}

JNIEXPORT void JNICALL Java_com_badlogic_gdx_utils_BufferUtils_copyJni___3FLjava_nio_Buffer_2II(JNIEnv* env, jclass clazz, jfloatArray obj_src, jobject obj_dst, jint numFloats, jint offset) {
	unsigned char* dst = (unsigned char*)env->GetDirectBufferAddress(obj_dst);
	float* src = (float*)env->GetPrimitiveArrayCritical(obj_src, 0);


<<<<<<< HEAD
//@line:352
=======
//@line:348
>>>>>>> 273e3a73

		memcpy(dst, src + offset, numFloats << 2 );
	
	env->ReleasePrimitiveArrayCritical(obj_src, src, 0);

}

JNIEXPORT void JNICALL Java_com_badlogic_gdx_utils_BufferUtils_copyJni___3BILjava_nio_Buffer_2II(JNIEnv* env, jclass clazz, jbyteArray obj_src, jint srcOffset, jobject obj_dst, jint dstOffset, jint numBytes) {
	unsigned char* dst = (unsigned char*)env->GetDirectBufferAddress(obj_dst);
	char* src = (char*)env->GetPrimitiveArrayCritical(obj_src, 0);


<<<<<<< HEAD
//@line:356
=======
//@line:352
>>>>>>> 273e3a73

		memcpy(dst + dstOffset, src + srcOffset, numBytes);
	
	env->ReleasePrimitiveArrayCritical(obj_src, src, 0);

}

JNIEXPORT void JNICALL Java_com_badlogic_gdx_utils_BufferUtils_copyJni___3CILjava_nio_Buffer_2II(JNIEnv* env, jclass clazz, jcharArray obj_src, jint srcOffset, jobject obj_dst, jint dstOffset, jint numBytes) {
	unsigned char* dst = (unsigned char*)env->GetDirectBufferAddress(obj_dst);
	unsigned short* src = (unsigned short*)env->GetPrimitiveArrayCritical(obj_src, 0);


<<<<<<< HEAD
//@line:360
=======
//@line:356
>>>>>>> 273e3a73

		memcpy(dst + dstOffset, src + srcOffset, numBytes);
	
	env->ReleasePrimitiveArrayCritical(obj_src, src, 0);

}

JNIEXPORT void JNICALL Java_com_badlogic_gdx_utils_BufferUtils_copyJni___3SILjava_nio_Buffer_2II(JNIEnv* env, jclass clazz, jshortArray obj_src, jint srcOffset, jobject obj_dst, jint dstOffset, jint numBytes) {
	unsigned char* dst = (unsigned char*)env->GetDirectBufferAddress(obj_dst);
	short* src = (short*)env->GetPrimitiveArrayCritical(obj_src, 0);


<<<<<<< HEAD
//@line:364
=======
//@line:360
>>>>>>> 273e3a73

		memcpy(dst + dstOffset, src + srcOffset, numBytes);
	 
	env->ReleasePrimitiveArrayCritical(obj_src, src, 0);

}

JNIEXPORT void JNICALL Java_com_badlogic_gdx_utils_BufferUtils_copyJni___3IILjava_nio_Buffer_2II(JNIEnv* env, jclass clazz, jintArray obj_src, jint srcOffset, jobject obj_dst, jint dstOffset, jint numBytes) {
	unsigned char* dst = (unsigned char*)env->GetDirectBufferAddress(obj_dst);
	int* src = (int*)env->GetPrimitiveArrayCritical(obj_src, 0);


<<<<<<< HEAD
//@line:368
=======
//@line:364
>>>>>>> 273e3a73

		memcpy(dst + dstOffset, src + srcOffset, numBytes);
	
	env->ReleasePrimitiveArrayCritical(obj_src, src, 0);

}

JNIEXPORT void JNICALL Java_com_badlogic_gdx_utils_BufferUtils_copyJni___3JILjava_nio_Buffer_2II(JNIEnv* env, jclass clazz, jlongArray obj_src, jint srcOffset, jobject obj_dst, jint dstOffset, jint numBytes) {
	unsigned char* dst = (unsigned char*)env->GetDirectBufferAddress(obj_dst);
	long long* src = (long long*)env->GetPrimitiveArrayCritical(obj_src, 0);


<<<<<<< HEAD
//@line:372
=======
//@line:368
>>>>>>> 273e3a73

		memcpy(dst + dstOffset, src + srcOffset, numBytes);
	
	env->ReleasePrimitiveArrayCritical(obj_src, src, 0);

}

JNIEXPORT void JNICALL Java_com_badlogic_gdx_utils_BufferUtils_copyJni___3FILjava_nio_Buffer_2II(JNIEnv* env, jclass clazz, jfloatArray obj_src, jint srcOffset, jobject obj_dst, jint dstOffset, jint numBytes) {
	unsigned char* dst = (unsigned char*)env->GetDirectBufferAddress(obj_dst);
	float* src = (float*)env->GetPrimitiveArrayCritical(obj_src, 0);


<<<<<<< HEAD
//@line:376
=======
//@line:372
>>>>>>> 273e3a73

		memcpy(dst + dstOffset, src + srcOffset, numBytes);
	
	env->ReleasePrimitiveArrayCritical(obj_src, src, 0);

}

JNIEXPORT void JNICALL Java_com_badlogic_gdx_utils_BufferUtils_copyJni___3DILjava_nio_Buffer_2II(JNIEnv* env, jclass clazz, jdoubleArray obj_src, jint srcOffset, jobject obj_dst, jint dstOffset, jint numBytes) {
	unsigned char* dst = (unsigned char*)env->GetDirectBufferAddress(obj_dst);
	double* src = (double*)env->GetPrimitiveArrayCritical(obj_src, 0);


<<<<<<< HEAD
//@line:380
=======
//@line:376
>>>>>>> 273e3a73

		memcpy(dst + dstOffset, src + srcOffset, numBytes);
	
	env->ReleasePrimitiveArrayCritical(obj_src, src, 0);

}

JNIEXPORT void JNICALL Java_com_badlogic_gdx_utils_BufferUtils_copyJni__Ljava_nio_Buffer_2ILjava_nio_Buffer_2II(JNIEnv* env, jclass clazz, jobject obj_src, jint srcOffset, jobject obj_dst, jint dstOffset, jint numBytes) {
	unsigned char* src = (unsigned char*)env->GetDirectBufferAddress(obj_src);
	unsigned char* dst = (unsigned char*)env->GetDirectBufferAddress(obj_dst);


<<<<<<< HEAD
//@line:384
=======
//@line:380
>>>>>>> 273e3a73

		memcpy(dst + dstOffset, src + srcOffset, numBytes);
	

}
<|MERGE_RESOLUTION|>--- conflicted
+++ resolved
@@ -9,13 +9,9 @@
 	char* buffer = (char*)env->GetDirectBufferAddress(obj_buffer);
 
 
-<<<<<<< HEAD
-//@line:334
-=======
 //@line:330
->>>>>>> 273e3a73
-
-		free(buffer);
+
+		free(buffer);
 	 
 
 }
@@ -23,45 +19,27 @@
 JNIEXPORT jobject JNICALL Java_com_badlogic_gdx_utils_BufferUtils_newDisposableByteBuffer(JNIEnv* env, jclass clazz, jint numBytes) {
 
 
-<<<<<<< HEAD
-//@line:338
-=======
 //@line:334
->>>>>>> 273e3a73
-
-		char* ptr = (char*)malloc(numBytes);
-		return env->NewDirectByteBuffer(ptr, numBytes);
+
+		char* ptr = (char*)malloc(numBytes);
+		return env->NewDirectByteBuffer(ptr, numBytes);
 	
 
 }
 
-<<<<<<< HEAD
-static inline jlong wrapped_Java_com_badlogic_gdx_utils_BufferUtils_getByteBufferAddress
-(JNIEnv* env, jclass clazz, jobject obj_buffer, char* buffer) {
-
-//@line:343
-=======
 static inline jlong wrapped_Java_com_badlogic_gdx_utils_BufferUtils_getBufferAddress
 (JNIEnv* env, jclass clazz, jobject obj_buffer, unsigned char* buffer) {
 
 //@line:339
->>>>>>> 273e3a73
-
-	    return (long) buffer;
+
+	    return (long) buffer;
 	
 }
 
-<<<<<<< HEAD
-JNIEXPORT jlong JNICALL Java_com_badlogic_gdx_utils_BufferUtils_getByteBufferAddress(JNIEnv* env, jclass clazz, jobject obj_buffer) {
-	char* buffer = (char*)env->GetDirectBufferAddress(obj_buffer);
-
-	jlong JNI_returnValue = wrapped_Java_com_badlogic_gdx_utils_BufferUtils_getByteBufferAddress(env, clazz, obj_buffer, buffer);
-=======
 JNIEXPORT jlong JNICALL Java_com_badlogic_gdx_utils_BufferUtils_getBufferAddress(JNIEnv* env, jclass clazz, jobject obj_buffer) {
 	unsigned char* buffer = (unsigned char*)env->GetDirectBufferAddress(obj_buffer);
 
 	jlong JNI_returnValue = wrapped_Java_com_badlogic_gdx_utils_BufferUtils_getBufferAddress(env, clazz, obj_buffer, buffer);
->>>>>>> 273e3a73
 
 
 	return JNI_returnValue;
@@ -71,13 +49,9 @@
 	char* buffer = (char*)env->GetDirectBufferAddress(obj_buffer);
 
 
-<<<<<<< HEAD
-//@line:348
-=======
 //@line:344
->>>>>>> 273e3a73
-
-		memset(buffer, 0, numBytes);
+
+		memset(buffer, 0, numBytes);
 	
 
 }
@@ -87,13 +61,9 @@
 	float* src = (float*)env->GetPrimitiveArrayCritical(obj_src, 0);
 
 
-<<<<<<< HEAD
-//@line:352
-=======
 //@line:348
->>>>>>> 273e3a73
-
-		memcpy(dst, src + offset, numFloats << 2 );
+
+		memcpy(dst, src + offset, numFloats << 2 );
 	
 	env->ReleasePrimitiveArrayCritical(obj_src, src, 0);
 
@@ -104,13 +74,9 @@
 	char* src = (char*)env->GetPrimitiveArrayCritical(obj_src, 0);
 
 
-<<<<<<< HEAD
-//@line:356
-=======
 //@line:352
->>>>>>> 273e3a73
-
-		memcpy(dst + dstOffset, src + srcOffset, numBytes);
+
+		memcpy(dst + dstOffset, src + srcOffset, numBytes);
 	
 	env->ReleasePrimitiveArrayCritical(obj_src, src, 0);
 
@@ -121,13 +87,9 @@
 	unsigned short* src = (unsigned short*)env->GetPrimitiveArrayCritical(obj_src, 0);
 
 
-<<<<<<< HEAD
-//@line:360
-=======
 //@line:356
->>>>>>> 273e3a73
-
-		memcpy(dst + dstOffset, src + srcOffset, numBytes);
+
+		memcpy(dst + dstOffset, src + srcOffset, numBytes);
 	
 	env->ReleasePrimitiveArrayCritical(obj_src, src, 0);
 
@@ -138,13 +100,9 @@
 	short* src = (short*)env->GetPrimitiveArrayCritical(obj_src, 0);
 
 
-<<<<<<< HEAD
-//@line:364
-=======
 //@line:360
->>>>>>> 273e3a73
-
-		memcpy(dst + dstOffset, src + srcOffset, numBytes);
+
+		memcpy(dst + dstOffset, src + srcOffset, numBytes);
 	 
 	env->ReleasePrimitiveArrayCritical(obj_src, src, 0);
 
@@ -155,13 +113,9 @@
 	int* src = (int*)env->GetPrimitiveArrayCritical(obj_src, 0);
 
 
-<<<<<<< HEAD
-//@line:368
-=======
 //@line:364
->>>>>>> 273e3a73
-
-		memcpy(dst + dstOffset, src + srcOffset, numBytes);
+
+		memcpy(dst + dstOffset, src + srcOffset, numBytes);
 	
 	env->ReleasePrimitiveArrayCritical(obj_src, src, 0);
 
@@ -172,13 +126,9 @@
 	long long* src = (long long*)env->GetPrimitiveArrayCritical(obj_src, 0);
 
 
-<<<<<<< HEAD
-//@line:372
-=======
 //@line:368
->>>>>>> 273e3a73
-
-		memcpy(dst + dstOffset, src + srcOffset, numBytes);
+
+		memcpy(dst + dstOffset, src + srcOffset, numBytes);
 	
 	env->ReleasePrimitiveArrayCritical(obj_src, src, 0);
 
@@ -189,13 +139,9 @@
 	float* src = (float*)env->GetPrimitiveArrayCritical(obj_src, 0);
 
 
-<<<<<<< HEAD
-//@line:376
-=======
 //@line:372
->>>>>>> 273e3a73
-
-		memcpy(dst + dstOffset, src + srcOffset, numBytes);
+
+		memcpy(dst + dstOffset, src + srcOffset, numBytes);
 	
 	env->ReleasePrimitiveArrayCritical(obj_src, src, 0);
 
@@ -206,13 +152,9 @@
 	double* src = (double*)env->GetPrimitiveArrayCritical(obj_src, 0);
 
 
-<<<<<<< HEAD
-//@line:380
-=======
 //@line:376
->>>>>>> 273e3a73
-
-		memcpy(dst + dstOffset, src + srcOffset, numBytes);
+
+		memcpy(dst + dstOffset, src + srcOffset, numBytes);
 	
 	env->ReleasePrimitiveArrayCritical(obj_src, src, 0);
 
@@ -223,13 +165,9 @@
 	unsigned char* dst = (unsigned char*)env->GetDirectBufferAddress(obj_dst);
 
 
-<<<<<<< HEAD
-//@line:384
-=======
 //@line:380
->>>>>>> 273e3a73
-
-		memcpy(dst + dstOffset, src + srcOffset, numBytes);
+
+		memcpy(dst + dstOffset, src + srcOffset, numBytes);
 	
 
 }
