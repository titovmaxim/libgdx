--- conflicted
+++ resolved
@@ -1,200 +1,186 @@
-/*******************************************************************************
- * Copyright 2011 See AUTHORS file.
- * 
- * Licensed under the Apache License, Version 2.0 (the "License");
- * you may not use this file except in compliance with the License.
- * You may obtain a copy of the License at
- * 
- *   http://www.apache.org/licenses/LICENSE-2.0
- * 
- * Unless required by applicable law or agreed to in writing, software
- * distributed under the License is distributed on an "AS IS" BASIS,
- * WITHOUT WARRANTIES OR CONDITIONS OF ANY KIND, either express or implied.
- * See the License for the specific language governing permissions and
- * limitations under the License.
- ******************************************************************************/
-
-package com.badlogic.gdx.graphics.glutils;
-
-import java.nio.ByteBuffer;
-import java.nio.ShortBuffer;
-
-import com.badlogic.gdx.Gdx;
-import com.badlogic.gdx.graphics.GL20;
-import com.badlogic.gdx.utils.BufferUtils;
-import com.badlogic.gdx.utils.GdxRuntimeException;
-
-/** <p>
- * In IndexBufferObject wraps OpenGL's index buffer functionality to be used in conjunction with VBOs. This class can be
- * seamlessly used with OpenGL ES 1.x and 2.0.
- * </p>
- * 
- * <p>
- * Uses indirect Buffers on Android 1.5/1.6 to fix GC invocation due to leaking PlatformAddress instances.
- * </p>
- * 
- * <p>
- * You can also use this to store indices for vertex arrays. Do not call {@link #bind()} or {@link #unbind()} in this case but
- * rather use {@link #getBuffer()} to use the buffer directly with glDrawElements. You must also create the IndexBufferObject with
- * the second constructor and specify isDirect as true as glDrawElements in conjunction with vertex arrays needs direct buffers.
- * </p>
- * 
- * <p>
- * VertexBufferObjects must be disposed via the {@link #dispose()} method when no longer needed
- * </p>
- * 
- * @author mzechner */
-public class IndexBufferObject implements IndexData {
-	ShortBuffer buffer;
-	ByteBuffer byteBuffer;
-	int bufferHandle;
-	final boolean isDirect;
-	boolean isDirty = true;
-	boolean isBound = false;
-	final int usage;
-
-	// used to work around bug: https://android-review.googlesource.com/#/c/73175/
-	private final boolean empty;
-
-	/** Creates a new static IndexBufferObject to be used with vertex arrays.
-	 * 
-	 * @param maxIndices the maximum number of indices this buffer can hold */
-	public IndexBufferObject (int maxIndices) {
-		this(true, maxIndices);
-	}
-
-	/** Creates a new IndexBufferObject.
-	 * 
-	 * @param isStatic whether the index buffer is static
-	 * @param maxIndices the maximum number of indices this buffer can hold */
-	public IndexBufferObject (boolean isStatic, int maxIndices) {
-
-<<<<<<< HEAD
-		empty = maxIndices == 0;
-		if (empty) {
-			maxIndices = 1; // avoid allocating a zero-sized buffer because of bug in Android's ART
-		}
-=======
-		buffer = byteBuffer.asShortBuffer();
-		buffer.flip();
-		byteBuffer.flip();
-		bufferHandle = Gdx.gl20.glGenBuffer();
-		usage = isStatic ? GL20.GL_STATIC_DRAW : GL20.GL_DYNAMIC_DRAW;
-	}
->>>>>>> 21ee9e62
-
-		byteBuffer = BufferUtils.newUnsafeByteBuffer(maxIndices * 2);
-		isDirect = true;
-
-		buffer = byteBuffer.asShortBuffer();
-		buffer.flip();
-		byteBuffer.flip();
-<<<<<<< HEAD
-		bufferHandle = createBufferObject();
-		usage = isStatic ? GL20.GL_STATIC_DRAW : GL20.GL_DYNAMIC_DRAW;
-=======
-		bufferHandle = Gdx.gl20.glGenBuffer();
-		usage = GL20.GL_STATIC_DRAW;
->>>>>>> 21ee9e62
-	}
-
-	/** @return the number of indices currently stored in this buffer */
-	public int getNumIndices () {
-		return empty ? 0 : buffer.limit();
-	}
-
-	/** @return the maximum number of indices this IndexBufferObject can store. */
-	public int getNumMaxIndices () {
-		return empty ? 0 : buffer.capacity();
-	}
-
-	/** <p>
-	 * Sets the indices of this IndexBufferObject, discarding the old indices. The count must equal the number of indices to be
-	 * copied to this IndexBufferObject.
-	 * </p>
-	 * 
-	 * <p>
-	 * This can be called in between calls to {@link #bind()} and {@link #unbind()}. The index data will be updated instantly.
-	 * </p>
-	 * 
-	 * @param indices the vertex data
-	 * @param offset the offset to start copying the data from
-	 * @param count the number of shorts to copy */
-	public void setIndices (short[] indices, int offset, int count) {
-		isDirty = true;
-		buffer.clear();
-		buffer.put(indices, offset, count);
-		buffer.flip();
-		byteBuffer.position(0);
-		byteBuffer.limit(count << 1);
-
-		if (isBound) {
-			Gdx.gl20.glBufferData(GL20.GL_ELEMENT_ARRAY_BUFFER, byteBuffer.limit(), byteBuffer, usage);
-			isDirty = false;
-		}
-	}
-	
-	public void setIndices (ShortBuffer indices) {
-		isDirty = true;
-		int pos = indices.position();
-		buffer.clear();
-		buffer.put(indices);
-		buffer.flip();
-		indices.position(pos);
-		byteBuffer.position(0);
-		byteBuffer.limit(buffer.limit() << 1);
-		
-		if (isBound) {
-			Gdx.gl20.glBufferData(GL20.GL_ELEMENT_ARRAY_BUFFER, byteBuffer.limit(), byteBuffer, usage);
-			isDirty = false;
-		}
-	}
-
-
-	/** <p>
-	 * Returns the underlying ShortBuffer. If you modify the buffer contents they wil be uploaded on the call to {@link #bind()}.
-	 * If you need immediate uploading use {@link #setIndices(short[], int, int)}.
-	 * </p>
-	 * 
-	 * @return the underlying short buffer. */
-	public ShortBuffer getBuffer () {
-		isDirty = true;
-		return buffer;
-	}
-
-	/** Binds this IndexBufferObject for rendering with glDrawElements. */
-	public void bind () {
-		if (bufferHandle == 0) {
-			throw new GdxRuntimeException("No buffer allocated!");
-		}
-
-		Gdx.gl20.glBindBuffer(GL20.GL_ELEMENT_ARRAY_BUFFER, bufferHandle);
-		if (isDirty) {
-			byteBuffer.limit(buffer.limit() * 2);
-			Gdx.gl20.glBufferData(GL20.GL_ELEMENT_ARRAY_BUFFER, byteBuffer.limit(), byteBuffer, usage);
-			isDirty = false;
-		}
-		isBound = true;
-	}
-
-	/** Unbinds this IndexBufferObject. */
-	public void unbind () {
-		Gdx.gl20.glBindBuffer(GL20.GL_ELEMENT_ARRAY_BUFFER, 0);
-		isBound = false;
-	}
-
-	/** Invalidates the IndexBufferObject so a new OpenGL buffer handle is created. Use this in case of a context loss. */
-	public void invalidate () {
-		bufferHandle = Gdx.gl20.glGenBuffer();
-		isDirty = true;
-	}
-
-	/** Disposes this IndexBufferObject and all its associated OpenGL resources. */
-	public void dispose () {
-		Gdx.gl20.glBindBuffer(GL20.GL_ELEMENT_ARRAY_BUFFER, 0);
-		Gdx.gl20.glDeleteBuffer(bufferHandle);
-		bufferHandle = 0;
-
-		BufferUtils.disposeUnsafeByteBuffer(byteBuffer);
-	}
-}
+/*******************************************************************************
+ * Copyright 2011 See AUTHORS file.
+ * 
+ * Licensed under the Apache License, Version 2.0 (the "License");
+ * you may not use this file except in compliance with the License.
+ * You may obtain a copy of the License at
+ * 
+ *   http://www.apache.org/licenses/LICENSE-2.0
+ * 
+ * Unless required by applicable law or agreed to in writing, software
+ * distributed under the License is distributed on an "AS IS" BASIS,
+ * WITHOUT WARRANTIES OR CONDITIONS OF ANY KIND, either express or implied.
+ * See the License for the specific language governing permissions and
+ * limitations under the License.
+ ******************************************************************************/
+
+package com.badlogic.gdx.graphics.glutils;
+
+import java.nio.ByteBuffer;
+import java.nio.ShortBuffer;
+
+import com.badlogic.gdx.Gdx;
+import com.badlogic.gdx.graphics.GL20;
+import com.badlogic.gdx.utils.BufferUtils;
+import com.badlogic.gdx.utils.GdxRuntimeException;
+
+/** <p>
+ * In IndexBufferObject wraps OpenGL's index buffer functionality to be used in conjunction with VBOs. This class can be
+ * seamlessly used with OpenGL ES 1.x and 2.0.
+ * </p>
+ * 
+ * <p>
+ * Uses indirect Buffers on Android 1.5/1.6 to fix GC invocation due to leaking PlatformAddress instances.
+ * </p>
+ * 
+ * <p>
+ * You can also use this to store indices for vertex arrays. Do not call {@link #bind()} or {@link #unbind()} in this case but
+ * rather use {@link #getBuffer()} to use the buffer directly with glDrawElements. You must also create the IndexBufferObject with
+ * the second constructor and specify isDirect as true as glDrawElements in conjunction with vertex arrays needs direct buffers.
+ * </p>
+ * 
+ * <p>
+ * VertexBufferObjects must be disposed via the {@link #dispose()} method when no longer needed
+ * </p>
+ * 
+ * @author mzechner */
+public class IndexBufferObject implements IndexData {
+	ShortBuffer buffer;
+	ByteBuffer byteBuffer;
+	int bufferHandle;
+	final boolean isDirect;
+	boolean isDirty = true;
+	boolean isBound = false;
+	final int usage;
+
+	// used to work around bug: https://android-review.googlesource.com/#/c/73175/
+	private final boolean empty;
+
+	/** Creates a new static IndexBufferObject to be used with vertex arrays.
+	 * 
+	 * @param maxIndices the maximum number of indices this buffer can hold */
+	public IndexBufferObject (int maxIndices) {
+		this(true, maxIndices);
+	}
+
+	/** Creates a new IndexBufferObject.
+	 * 
+	 * @param isStatic whether the index buffer is static
+	 * @param maxIndices the maximum number of indices this buffer can hold */
+	public IndexBufferObject (boolean isStatic, int maxIndices) {
+
+		empty = maxIndices == 0;
+		if (empty) {
+			maxIndices = 1; // avoid allocating a zero-sized buffer because of bug in Android's ART
+		}
+
+		byteBuffer = BufferUtils.newUnsafeByteBuffer(maxIndices * 2);
+		isDirect = true;
+
+		buffer = byteBuffer.asShortBuffer();
+		buffer.flip();
+		byteBuffer.flip();
+		bufferHandle = Gdx.gl20.glGenBuffer();
+		usage = isStatic ? GL20.GL_STATIC_DRAW : GL20.GL_DYNAMIC_DRAW;
+	}
+
+	/** @return the number of indices currently stored in this buffer */
+	public int getNumIndices () {
+		return empty ? 0 : buffer.limit();
+	}
+
+	/** @return the maximum number of indices this IndexBufferObject can store. */
+	public int getNumMaxIndices () {
+		return empty ? 0 : buffer.capacity();
+	}
+
+	/** <p>
+	 * Sets the indices of this IndexBufferObject, discarding the old indices. The count must equal the number of indices to be
+	 * copied to this IndexBufferObject.
+	 * </p>
+	 * 
+	 * <p>
+	 * This can be called in between calls to {@link #bind()} and {@link #unbind()}. The index data will be updated instantly.
+	 * </p>
+	 * 
+	 * @param indices the vertex data
+	 * @param offset the offset to start copying the data from
+	 * @param count the number of shorts to copy */
+	public void setIndices (short[] indices, int offset, int count) {
+		isDirty = true;
+		buffer.clear();
+		buffer.put(indices, offset, count);
+		buffer.flip();
+		byteBuffer.position(0);
+		byteBuffer.limit(count << 1);
+
+		if (isBound) {
+			Gdx.gl20.glBufferData(GL20.GL_ELEMENT_ARRAY_BUFFER, byteBuffer.limit(), byteBuffer, usage);
+			isDirty = false;
+		}
+	}
+	
+	public void setIndices (ShortBuffer indices) {
+		isDirty = true;
+		int pos = indices.position();
+		buffer.clear();
+		buffer.put(indices);
+		buffer.flip();
+		indices.position(pos);
+		byteBuffer.position(0);
+		byteBuffer.limit(buffer.limit() << 1);
+		
+		if (isBound) {
+			Gdx.gl20.glBufferData(GL20.GL_ELEMENT_ARRAY_BUFFER, byteBuffer.limit(), byteBuffer, usage);
+			isDirty = false;
+		}
+	}
+
+
+	/** <p>
+	 * Returns the underlying ShortBuffer. If you modify the buffer contents they wil be uploaded on the call to {@link #bind()}.
+	 * If you need immediate uploading use {@link #setIndices(short[], int, int)}.
+	 * </p>
+	 * 
+	 * @return the underlying short buffer. */
+	public ShortBuffer getBuffer () {
+		isDirty = true;
+		return buffer;
+	}
+
+	/** Binds this IndexBufferObject for rendering with glDrawElements. */
+	public void bind () {
+		if (bufferHandle == 0) {
+			throw new GdxRuntimeException("No buffer allocated!");
+		}
+
+		Gdx.gl20.glBindBuffer(GL20.GL_ELEMENT_ARRAY_BUFFER, bufferHandle);
+		if (isDirty) {
+			byteBuffer.limit(buffer.limit() * 2);
+			Gdx.gl20.glBufferData(GL20.GL_ELEMENT_ARRAY_BUFFER, byteBuffer.limit(), byteBuffer, usage);
+			isDirty = false;
+		}
+		isBound = true;
+	}
+
+	/** Unbinds this IndexBufferObject. */
+	public void unbind () {
+		Gdx.gl20.glBindBuffer(GL20.GL_ELEMENT_ARRAY_BUFFER, 0);
+		isBound = false;
+	}
+
+	/** Invalidates the IndexBufferObject so a new OpenGL buffer handle is created. Use this in case of a context loss. */
+	public void invalidate () {
+		bufferHandle = Gdx.gl20.glGenBuffer();
+		isDirty = true;
+	}
+
+	/** Disposes this IndexBufferObject and all its associated OpenGL resources. */
+	public void dispose () {
+		Gdx.gl20.glBindBuffer(GL20.GL_ELEMENT_ARRAY_BUFFER, 0);
+		Gdx.gl20.glDeleteBuffer(bufferHandle);
+		bufferHandle = 0;
+
+		BufferUtils.disposeUnsafeByteBuffer(byteBuffer);
+	}
+}